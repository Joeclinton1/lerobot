# Configure image
ARG PYTHON_VERSION=3.10

FROM python:${PYTHON_VERSION}-slim
ARG PYTHON_VERSION
ARG DEBIAN_FRONTEND=noninteractive

# Install apt dependencies
RUN apt-get update && apt-get install -y --no-install-recommends \
    build-essential cmake \
    libglib2.0-0 libgl1-mesa-glx libegl1-mesa ffmpeg \
    speech-dispatcher \
    && apt-get clean && rm -rf /var/lib/apt/lists/*

# Create virtual environment
RUN ln -s /usr/bin/python${PYTHON_VERSION} /usr/bin/python
RUN python -m venv /opt/venv
ENV PATH="/opt/venv/bin:$PATH"
RUN echo "source /opt/venv/bin/activate" >> /root/.bashrc

# Install LeRobot
COPY . /lerobot
WORKDIR /lerobot
RUN pip install --upgrade --no-cache-dir pip
<<<<<<< HEAD
RUN pip install --no-cache-dir ".[test, aloha, xarm, pusht, koch, blockpush]" \
=======
RUN pip install --no-cache-dir ".[test, aloha, xarm, pusht, dynamixel]" \
>>>>>>> 9ff829a3
    --extra-index-url https://download.pytorch.org/whl/cpu

# Set EGL as the rendering backend for MuJoCo
ENV MUJOCO_GL="egl"

# Execute in bash shell rather than python
CMD ["/bin/bash"]<|MERGE_RESOLUTION|>--- conflicted
+++ resolved
@@ -22,11 +22,7 @@
 COPY . /lerobot
 WORKDIR /lerobot
 RUN pip install --upgrade --no-cache-dir pip
-<<<<<<< HEAD
-RUN pip install --no-cache-dir ".[test, aloha, xarm, pusht, koch, blockpush]" \
-=======
-RUN pip install --no-cache-dir ".[test, aloha, xarm, pusht, dynamixel]" \
->>>>>>> 9ff829a3
+RUN pip install --no-cache-dir ".[test, aloha, xarm, pusht, dynamixel, blockpush]" \
     --extra-index-url https://download.pytorch.org/whl/cpu
 
 # Set EGL as the rendering backend for MuJoCo
